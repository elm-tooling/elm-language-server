import execa, { ExecaSyncReturnValue } from "execa";
import * as path from "../../util/path";
import { Connection, CompletionItemKind } from "vscode-languageserver";
import { URI } from "vscode-uri";
import { IElmPackageCache } from "../elmPackageCache";
import { IClientSettings } from "../../util/settings";
import { ElmProject } from "../program";
import { NonEmptyArray } from "../../util/utils";

export const isWindows = process.platform === "win32";

/** Options for execCmdSync */
export interface IExecCmdSyncOptions {
  /** Any arguments */
  cmdArguments?: string[];
  /** Text to add when command is not found (maybe helping how to install) */
  notFoundText?: string;
}

/** Executes a command. Shows an error message if the command isn't found */
export function execCmdSync(
  cmdFromUser: string,
  cmdStatic: string,
  options: IExecCmdSyncOptions = {},
  cwd: string,
  connection: Connection,
  input?: string,
): ExecaSyncReturnValue<string> {
  const cmd = cmdFromUser === "" ? cmdStatic : cmdFromUser;
  const preferLocal = cmdFromUser === "";

  const cmdArguments = options ? options.cmdArguments : [];

  try {
    return execa.sync(cmd, cmdArguments, {
      cwd,
      input,
      preferLocal,
      stripFinalNewline: false,
    });
  } catch (error) {
    connection.console.warn(JSON.stringify(error));
<<<<<<< HEAD
    const notFound = error.code === "ENOENT";
    if (notFound) {
=======
    if (error.code && error.code === "ENOENT") {
>>>>>>> b4557be5
      connection.window.showErrorMessage(
        options.notFoundText
          ? options.notFoundText + ` I'm looking for '${cmd}' at '${cwd}'`
          : `Cannot find executable with name '${cmd}'`,
      );
      throw "Executable not found";
    } else {
      throw error;
    }
  }
}

/** Options for execCmd */
export interface IExecCmdOptions {
  /** Text to add when command is not found (maybe helping how to install)
   * Unlike the sync version, it’s required here (since `cmdStatic` has fallbacks).
   */
  notFoundText: string;
}

export async function execCmd(
  cmdFromUser: [string, string[]],
  cmdStatic: NonEmptyArray<[string, string[]]>,
  options: IExecCmdOptions,
  cwd: string,
  connection: Connection,
  input?: string,
): Promise<ExecaSyncReturnValue<string>> {
  const [cmd, args] = cmdFromUser[0] === "" ? cmdStatic[0] : cmdFromUser;
  const preferLocal = cmdFromUser[0] === "";

  try {
    return await execa(cmd, args, {
      cwd,
      input,
      preferLocal,
      stripFinalNewline: false,
    });
  } catch (error) {
    const notFound = error.code === "ENOENT";
    if (notFound && cmdStatic.length > 1) {
      return execCmd(
        cmdFromUser,
        cmdStatic.slice(1) as NonEmptyArray<[string, string[]]>,
        options,
        cwd,
        connection,
        input,
      );
    }
    connection.console.warn(JSON.stringify(error));
    if (notFound) {
      connection.window.showErrorMessage(
        options.notFoundText + ` I'm looking for commands at '${cwd}'`,
      );
      throw "Executable not found";
    } else {
      throw error;
    }
  }
}

// Special type that has no core mock https://github.com/elm/compiler/blob/51e20357137ebc9c3f6136cf0a3fe21c24027f39/compiler/src/Canonicalize/Environment/Foreign.hs#L62
export function getEmptyTypes(): {
  markdown: string;
  name: string;
  symbolKind: CompletionItemKind;
}[] {
  return [
    {
      markdown: `An \`List\` is a list of items. Every item must be of the same type. Valid syntax for lists includes:

    []
    [42, 43]
    ["one", "two", "three"]
    [3.14, 0.1234]
    ['a', 'Z', '0']

    `,
      name: "List",
      symbolKind: CompletionItemKind.Enum,
    },
  ];
}

export function getElmVersion(
  settings: IClientSettings,
  elmWorkspaceFolder: URI,
  connection: Connection,
): string {
  const options = {
    cmdArguments: ["--version"],
    notFoundText:
      "Elm binary not found, did you install and setup the path to your binary?",
  };

  const result = execCmdSync(
    settings.elmPath,
    "elm",
    options,
    elmWorkspaceFolder.fsPath,
    connection,
  );

  const version = result.stdout.trim();

  connection.console.info(`Elm version ${version} detected.`);

  return version;
}

type SolverResult =
  | {
      pending: ReadonlyMap<string, IConstraint>;
      solutions: ReadonlyMap<string, IVersion>;
    }
  | undefined;

export async function solveDependencies(
  packageCache: IElmPackageCache,
  deps: ReadonlyMap<string, IConstraint>,
): Promise<ReadonlyMap<string, IVersion> | undefined> {
  const result = await solveDependenciesWorker(
    packageCache,
    deps,
    new Map<string, IVersion>(),
  );

  if (result) {
    return result.solutions;
  }
}

async function solveDependenciesWorker(
  packageCache: IElmPackageCache,
  deps: ReadonlyMap<string, IConstraint>,
  solutions: ReadonlyMap<string, IVersion>,
): Promise<SolverResult> {
  function pickDep(): [
    { name: string; constraint: IConstraint } | undefined,
    Map<string, IConstraint>,
  ] {
    const restDeps = new Map(deps);
    const firstDep = Array.from(deps.keys()).sort()[0];

    restDeps.delete(firstDep);

    return [
      firstDep && deps.has(firstDep)
        ? { name: firstDep, constraint: deps.get(firstDep)! }
        : undefined,
      restDeps,
    ];
  }

  function combineDeps(
    a: ReadonlyMap<string, IConstraint>,
    b: ReadonlyMap<string, IConstraint>,
  ): Map<string, IConstraint> | undefined {
    const deps = new Map<string, IConstraint>();
    for (const key of new Set([...a.keys(), ...b.keys()])) {
      const v1 = a.get(key);
      const v2 = b.get(key);

      if (v1 && v2) {
        const intersect = constraintIntersect(v1, v2);

        if (!intersect) {
          return;
        }

        deps.set(key, intersect);
      } else if (v1) {
        deps.set(key, v1);
      } else if (v2) {
        deps.set(key, v2);
      } else {
        throw new Error("impossible");
      }
    }

    return deps;
  }

  const [dep, restDeps] = pickDep();

  if (!dep) {
    return { pending: deps, solutions };
  }

  // Find versions that satisfy the constraint
  let candidates = (await packageCache.getVersions(dep.name))
    .filter((version) => versionSatifiesConstraint(version, dep.constraint))
    .sort((a, b) => (a < b ? -1 : a > b ? 1 : 0))
    .reverse();

  const solvedVersion = solutions.get(dep.name);

  if (solvedVersion) {
    candidates = candidates.filter((a) => a.string === solvedVersion.string);
  }

  for (const candidate of candidates) {
    const candidateDeps = await packageCache.getDependencies(
      dep.name,
      candidate,
    );
    const tentativeDeps = combineDeps(restDeps, candidateDeps);

    if (!tentativeDeps) {
      continue;
    }

    const tentativeSolutions = new Map(solutions);
    tentativeSolutions.set(dep.name, candidate);

    const result = await solveDependenciesWorker(
      packageCache,
      tentativeDeps,
      tentativeSolutions,
    );

    if (result) {
      return solveDependenciesWorker(
        packageCache,
        result.pending,
        result.solutions,
      );
    }
  }
}

export interface IVersion {
  major: number;
  minor: number;
  patch: number;
  string: string;
}

export interface IConstraint {
  upper: IVersion;
  lower: IVersion;
  upperOperator: "<" | "<=";
  lowerOperator: "<" | "<=";
}

export function parseVersion(version: string): IVersion {
  const [major, minor, patch] = version.split(".");

  return {
    major: parseInt(major),
    minor: parseInt(minor),
    patch: parseInt(patch),
    string: version,
  };
}

export function parseConstraint(contraint: string): IConstraint {
  const regex = /^(\d+\.\d+\.\d+) (<|<=) v (<|<=) (\d+\.\d+\.\d+)$/gm;

  const m = regex.exec(contraint);
  if (m) {
    const lowerRange = m[1];
    const lowerOperator = m[2];
    const upperOperator = m[3];
    const upperRange = m[4];

    return {
      lower: parseVersion(lowerRange),
      upper: parseVersion(upperRange),
      lowerOperator: lowerOperator as "<" | "<=",
      upperOperator: upperOperator as "<" | "<=",
    };
  }

  throw new Error("Could not parse version constraint");
}

export function versionSatifiesConstraint(
  version: IVersion,
  constraint: IConstraint,
): boolean {
  return (
    filterSemver(constraint.lower, version, constraint.lowerOperator) &&
    filterSemver(version, constraint.upper, constraint.upperOperator)
  );
}

function filterSemver(
  lower: IVersion,
  upper: IVersion,
  operator: "<" | "<=",
): boolean {
  const currentCompare = versionCompare(lower, upper);
  switch (operator) {
    case "<=":
      return currentCompare === -1 || currentCompare === 0;
    case "<":
      return currentCompare === -1;
  }
}

function versionCompare(a: IVersion, b: IVersion): number {
  const pa = a.string.split(".");
  const pb = b.string.split(".");
  for (let i = 0; i < 3; i++) {
    const na = Number(pa[i]);
    const nb = Number(pb[i]);
    if (na > nb) {
      return 1;
    }
    if (nb > na) {
      return -1;
    }
  }
  return 0;
}

export function constraintIntersect(
  a: IConstraint,
  b: IConstraint,
): IConstraint | undefined {
  function merge(op1: "<=" | "<", op2: "<=" | "<"): "<=" | "<" {
    return op1 === "<" || op2 === "<" ? "<" : "<=";
  }

  let newLower;
  let newLowerOp;
  let newUpper;
  let newUpperOp;

  const lowerCompare = versionCompare(a.lower, b.lower);

  switch (lowerCompare) {
    case -1:
      newLower = b.lower;
      newLowerOp = b.lowerOperator;
      break;
    case 0:
      newLower = a.lower;
      newLowerOp = merge(a.lowerOperator, b.lowerOperator);
      break;
    case 1:
      newLower = a.lower;
      newLowerOp = a.lowerOperator;
      break;
  }

  const upperCompare = versionCompare(a.upper, b.upper);

  switch (upperCompare) {
    case -1:
      newUpper = a.upper;
      newUpperOp = a.upperOperator;
      break;
    case 0:
      newUpper = a.upper;
      newUpperOp = merge(a.upperOperator, b.upperOperator);
      break;
    case 1:
      newUpper = b.upper;
      newUpperOp = b.upperOperator;
      break;
  }

  if (
    !newLower ||
    !newUpper ||
    !newLowerOp ||
    !newUpperOp ||
    versionCompare(newLower, newUpper) !== -1
  ) {
    return;
  }

  return {
    lower: newLower,
    upper: newUpper,
    lowerOperator: newLowerOp,
    upperOperator: newUpperOp,
  };
}

export function getModuleName(uri: string, sourceDir: string): string {
  return path.relative(sourceDir, uri).replace(".elm", "").split("/").join(".");
}

export function flattenExposedModules(
  exposedModules: string[] | { [name: string]: string[] },
): string[] {
  if (Array.isArray(exposedModules)) {
    return exposedModules;
  }

  return Object.values(exposedModules).flatMap((a) => a);
}

export function nameIsKernel(name: string): boolean {
  return name.startsWith("Elm.Kernel.");
}

export function isKernelProject(project: ElmProject): boolean {
  if (project.type === "package") {
    const author = project.maintainerAndPackageName.split("/")[0];
    return author === "elm" || author === "elm-explorations";
  }

  return false;
}

export function isCoreProject(project: ElmProject): boolean {
  return (
    project.type === "package" &&
    project.maintainerAndPackageName === "elm/core"
  );
}<|MERGE_RESOLUTION|>--- conflicted
+++ resolved
@@ -40,12 +40,7 @@
     });
   } catch (error) {
     connection.console.warn(JSON.stringify(error));
-<<<<<<< HEAD
-    const notFound = error.code === "ENOENT";
-    if (notFound) {
-=======
-    if (error.code && error.code === "ENOENT") {
->>>>>>> b4557be5
+    if (error.code === "ENOENT") {
       connection.window.showErrorMessage(
         options.notFoundText
           ? options.notFoundText + ` I'm looking for '${cmd}' at '${cwd}'`
